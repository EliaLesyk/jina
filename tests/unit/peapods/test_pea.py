import pytest
from jina.excepts import PeaFailToStart
from jina.main.parser import set_pea_parser, set_pod_parser, set_gateway_parser
from jina.peapods.gateway import GatewayPea
from jina.peapods.pea import BasePea
from jina.peapods.pod import BasePod


def test_address_in_use():
    args1 = set_pea_parser().parse_args(['--port-ctrl', '55555'])
    args2 = set_pea_parser().parse_args(['--port-ctrl', '55555'])
    with BasePea(args1), BasePea(args2):
        pass

    args1 = set_pea_parser().parse_args(['--port-ctrl', '55555', '--runtime', 'thread'])
    args2 = set_pea_parser().parse_args(['--port-ctrl', '55555', '--runtime', 'thread'])
    with BasePea(args1), BasePea(args2):
        pass

    print('everything should quit gracefully')


<<<<<<< HEAD
def test_peas_naming_with_parallel():
    args = set_pod_parser().parse_args(['--name', 'pod',
                                        '--parallel', '2',
                                        '--max-idle-time', '5',
                                        '--shutdown-idle'])
    with BasePod(args) as bp:
        assert bp.peas[0].name == 'pod-head'
        assert bp.peas[1].name == 'pod-tail'
        assert bp.peas[2].name == 'pod-1'
        assert bp.peas[3].name == 'pod-2'


def test_pea_context(subtests):
    def _test_pea_context(runtime):
        args = set_pea_parser().parse_args(['--runtime', runtime])
        with BasePea(args):
            pass

        BasePea(args).start().close()

    for j in ('process', 'thread'):
        with subtests.test(runtime=j):
            _test_pea_context(j)


def test_gateway_pea(subtests):
    def _test_gateway_pea(runtime):
        args = set_gateway_parser().parse_args(['--runtime', runtime])
        with GatewayPea(args):
            pass
=======
    def test_address_in_use(self):
        with pytest.raises(PeaFailToStart):
            args1 = set_pea_parser().parse_args(['--port-ctrl', '55555'])
            args2 = set_pea_parser().parse_args(['--port-ctrl', '55555'])
            with BasePea(args1), BasePea(args2):
                pass

        with pytest.raises(PeaFailToStart):
            args1 = set_pea_parser().parse_args(['--port-ctrl', '55555', '--runtime', 'thread'])
            args2 = set_pea_parser().parse_args(['--port-ctrl', '55555', '--runtime', 'thread'])
            with BasePea(args1), BasePea(args2):
                pass
>>>>>>> 1275f852

        GatewayPea(args).start().close()

    for j in ('process', 'thread'):
        with subtests.test(runtime=j):
            _test_gateway_pea(j)<|MERGE_RESOLUTION|>--- conflicted
+++ resolved
@@ -4,33 +4,6 @@
 from jina.peapods.gateway import GatewayPea
 from jina.peapods.pea import BasePea
 from jina.peapods.pod import BasePod
-
-
-def test_address_in_use():
-    args1 = set_pea_parser().parse_args(['--port-ctrl', '55555'])
-    args2 = set_pea_parser().parse_args(['--port-ctrl', '55555'])
-    with BasePea(args1), BasePea(args2):
-        pass
-
-    args1 = set_pea_parser().parse_args(['--port-ctrl', '55555', '--runtime', 'thread'])
-    args2 = set_pea_parser().parse_args(['--port-ctrl', '55555', '--runtime', 'thread'])
-    with BasePea(args1), BasePea(args2):
-        pass
-
-    print('everything should quit gracefully')
-
-
-<<<<<<< HEAD
-def test_peas_naming_with_parallel():
-    args = set_pod_parser().parse_args(['--name', 'pod',
-                                        '--parallel', '2',
-                                        '--max-idle-time', '5',
-                                        '--shutdown-idle'])
-    with BasePod(args) as bp:
-        assert bp.peas[0].name == 'pod-head'
-        assert bp.peas[1].name == 'pod-tail'
-        assert bp.peas[2].name == 'pod-1'
-        assert bp.peas[3].name == 'pod-2'
 
 
 def test_pea_context(subtests):
@@ -51,23 +24,34 @@
         args = set_gateway_parser().parse_args(['--runtime', runtime])
         with GatewayPea(args):
             pass
-=======
-    def test_address_in_use(self):
-        with pytest.raises(PeaFailToStart):
-            args1 = set_pea_parser().parse_args(['--port-ctrl', '55555'])
-            args2 = set_pea_parser().parse_args(['--port-ctrl', '55555'])
-            with BasePea(args1), BasePea(args2):
-                pass
-
-        with pytest.raises(PeaFailToStart):
-            args1 = set_pea_parser().parse_args(['--port-ctrl', '55555', '--runtime', 'thread'])
-            args2 = set_pea_parser().parse_args(['--port-ctrl', '55555', '--runtime', 'thread'])
-            with BasePea(args1), BasePea(args2):
-                pass
->>>>>>> 1275f852
-
         GatewayPea(args).start().close()
 
     for j in ('process', 'thread'):
         with subtests.test(runtime=j):
-            _test_gateway_pea(j)+            _test_gateway_pea(j)
+
+
+def test_address_in_use():
+    with pytest.raises(PeaFailToStart):
+        args1 = set_pea_parser().parse_args(['--port-ctrl', '55555'])
+        args2 = set_pea_parser().parse_args(['--port-ctrl', '55555'])
+        with BasePea(args1), BasePea(args2):
+            pass
+
+    with pytest.raises(PeaFailToStart):
+        args1 = set_pea_parser().parse_args(['--port-ctrl', '55555', '--runtime', 'thread'])
+        args2 = set_pea_parser().parse_args(['--port-ctrl', '55555', '--runtime', 'thread'])
+        with BasePea(args1), BasePea(args2):
+            pass
+
+
+def test_peas_naming_with_parallel():
+    args = set_pod_parser().parse_args(['--name', 'pod',
+                                        '--parallel', '2',
+                                        '--max-idle-time', '5',
+                                        '--shutdown-idle'])
+    with BasePod(args) as bp:
+        assert bp.peas[0].name == 'pod-head'
+        assert bp.peas[1].name == 'pod-tail'
+        assert bp.peas[2].name == 'pod-1'
+        assert bp.peas[3].name == 'pod-2'