--- conflicted
+++ resolved
@@ -1,10 +1,7 @@
 import os
 import unittest
 
-<<<<<<< HEAD
 import numpy as np
-=======
->>>>>>> 62e01e24
 import requests
 from jina import JINA_GLOBAL
 from jina.drivers.helper import array2pb
@@ -174,9 +171,8 @@
             f.index(input_fn=random_docs(1000), random_doc_id=False)
         with f:
             pass
-        self.add_tmpfile('test-docshard')
-
-    @unittest.skipIf('GITHUB_WORKFLOW' in os.environ, 'WTH is going on??? skip the network test on github workflow')
+        self.add_tmpfile('test-docshard-tmp')
+
     def test_shards_insufficient_data(self):
         index_docs = 3
         replicas = 4
@@ -195,20 +191,14 @@
             f.index(input_fn=random_docs(index_docs), random_doc_id=False)
         with f:
             pass
-<<<<<<< HEAD
-
-=======
->>>>>>> 62e01e24
+
         f = Flow().add(name='doc_pb', yaml_path='yaml/test-docpb.yml', replicas=replicas,
                        separated_workspace=True, polling='all', reducing_yaml_path='_merge_topk_docs')
         with f:
             f.search(input_fn=random_queries(1, index_docs), random_doc_id=False, output_fn=validate,
                      callback_on_body=True)
-<<<<<<< HEAD
+
         self.add_tmpfile('test-docshard-tmp')
-=======
-        self.add_tmpfile('test-docshard')
->>>>>>> 62e01e24
 
     def test_py_client(self):
         f = (Flow().add(name='r1', yaml_path='_forward')
