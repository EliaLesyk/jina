from pytest_kind import cluster

# kind version has to be bumped to v0.11.1 since pytest-kind is just using v0.10.0 which does not work on ubuntu in ci
# TODO don't use pytest-kind anymore
cluster.KIND_VERSION = 'v0.11.1'
import pytest

from jina import Flow, Document


def run_test(flow, endpoint, port_expose):
    with flow:
        resp = flow.post(
            endpoint,
            [Document() for _ in range(10)],
            return_results=True,
            port_expose=port_expose,
        )
    return resp


@pytest.fixture()
def k8s_flow_with_init_container(
    test_executor_image: str, dummy_dumper_image: str
) -> Flow:
    flow = Flow(
        name='test-flow-with-init-container',
        port_expose=9090,
        infrastructure='K8S',
        protocol='http',
        timeout_ready=120000,
    ).add(
        name='test_executor',
        uses=test_executor_image,
        k8s_init_container_command=["python", "dump.py", "/shared/test_file.txt"],
        k8s_uses_init=dummy_dumper_image,
        k8s_mount_path='/shared',
        timeout_ready=120000,
    )
    return flow


@pytest.fixture()
def k8s_flow_with_reload_executor(
    reload_executor_image: str,
) -> Flow:
    flow = Flow(
        name='test-flow-with-reload',
        port_expose=9090,
        infrastructure='K8S',
        protocol='http',
        timeout_ready=120000,
    ).add(
        name='test_executor',
        replicas=2,
        uses_with={'argument': 'value1'},
        uses=reload_executor_image,
        timeout_ready=120000,
    )
    return flow


@pytest.fixture()
def k8s_flow_with_sharding(
    test_executor_image: str, executor_merger_image: str
) -> Flow:
    flow = Flow(
        name='test-flow-with-sharding',
        port_expose=9090,
        infrastructure='K8S',
        protocol='http',
        timeout_ready=120000,
    ).add(
        name='test_executor',
        shards=2,
        replicas=2,
        uses=test_executor_image,
        uses_after=executor_merger_image,
        timeout_ready=360000,
    )
    return flow


@pytest.fixture()
def k8s_flow_configmap(test_executor_image: str) -> Flow:
    flow = Flow(
        name='k8s-flow-configmap',
        port_expose=9090,
        infrastructure='K8S',
        protocol='http',
        timeout_ready=120000,
    ).add(
        name='test_executor',
        uses=test_executor_image,
        timeout_ready=12000,
        env={'k1': 'v1', 'k2': 'v2'},
    )
    return flow


@pytest.mark.timeout(3600)
@pytest.mark.parametrize('k8s_connection_pool', [True, False])
def test_flow_with_needs(
    k8s_cluster,
    test_executor_image: str,
    executor_merger_image: str,
    load_images_in_kind,
    set_test_pip_version,
    logger,
    k8s_connection_pool: bool,
):
    name = 'test-flow-with-needs'
    if k8s_connection_pool:
        name += '-pool'
    flow = (
        Flow(
            name=name,
            port_expose=9090,
            infrastructure='K8S',
            protocol='http',
            timeout_ready=120000,
            k8s_connection_pool=k8s_connection_pool,
        )
        .add(
            name='segmenter',
            uses=test_executor_image,
            timeout_ready=120000,
        )
        .add(
            name='textencoder',
            uses=test_executor_image,
            needs='segmenter',
            timeout_ready=120000,
        )
        .add(
            name='imageencoder',
            uses=test_executor_image,
            needs='segmenter',
            timeout_ready=120000,
        )
        .add(
            name='merger',
            uses=executor_merger_image,
            timeout_ready=120000,
            needs=['imageencoder', 'textencoder'],
        )
    )
    resp = run_test(
        flow,
        endpoint='/index',
        port_expose=9090,
    )

    expected_traversed_executors = {
        'segmenter',
        'imageencoder',
        'textencoder',
    }

    docs = resp[0].docs
    assert len(docs) == 10
    for doc in docs:
        assert set(doc.tags['traversed-executors']) == expected_traversed_executors


@pytest.mark.timeout(3600)
def test_flow_with_init(
    k8s_cluster,
    k8s_flow_with_init_container: Flow,
    load_images_in_kind,
    set_test_pip_version,
    logger,
):
    resp = run_test(
        k8s_flow_with_init_container,
        endpoint='/search',
        port_expose=9090,
    )

    docs = resp[0].docs
    assert len(docs) == 10
    for doc in docs:
        assert doc.tags['file'] == ['1\n', '2\n', '3']


@pytest.mark.timeout(3600)
def test_flow_with_sharding(
    k8s_cluster,
    k8s_flow_with_sharding: Flow,
    load_images_in_kind,
    set_test_pip_version,
    logger,
):
    resp = run_test(
        k8s_flow_with_sharding,
        endpoint='/index',
        port_expose=9090,
    )

    expected_traversed_executors = {
        'test_executor',
    }

    docs = resp[0].docs
    assert len(docs) == 10
    for doc in docs:
        assert set(doc.tags['traversed-executors']) == expected_traversed_executors


<<<<<<< HEAD
def test_rolling_update_simple(
    k8s_cluster,
    k8s_flow_with_reload_executor,
=======
@pytest.mark.timeout(3600)
def test_flow_with_configmap(
    k8s_cluster,
    k8s_flow_configmap,
>>>>>>> 411482ca
    load_images_in_kind,
    set_test_pip_version,
    logger,
):
<<<<<<< HEAD
    with k8s_flow_with_reload_executor as flow:
        resp_v1 = flow.post(
            '/exec',
            [Document() for _ in range(10)],
            return_results=True,
            port_expose=9090,
        )

        flow.rolling_update('test_executor', uses_with={'argument': 'value2'})

        resp_v2 = flow.post(
            '/exec',
            [Document() for _ in range(10)],
            return_results=True,
            port_expose=9090,
        )

    assert len(resp_v1[0].docs) > 0
    for doc in resp_v1[0].docs:
        assert doc.tags['argument'] == 'value1'

    assert len(resp_v2[0].docs) > 0
    for doc in resp_v2[0].docs:
        assert doc.tags['argument'] == 'value2'
=======
    resp = run_test(
        k8s_flow_configmap,
        endpoint='/env',
        port_expose=9090,
    )

    docs = resp[0].docs
    assert len(docs) == 10
    for doc in docs:
        assert doc.tags.get('jina_log_level') == 'DEBUG'
        assert doc.tags.get('k1') == 'v1'
        assert doc.tags.get('k2') == 'v2'
        assert doc.tags.get('env') == {'k1': 'v1', 'k2': 'v2'}
>>>>>>> 411482ca
<|MERGE_RESOLUTION|>--- conflicted
+++ resolved
@@ -207,21 +207,36 @@
         assert set(doc.tags['traversed-executors']) == expected_traversed_executors
 
 
-<<<<<<< HEAD
+@pytest.mark.timeout(3600)
+def test_flow_with_configmap(
+    k8s_cluster,
+    k8s_flow_configmap,
+    load_images_in_kind,
+    set_test_pip_version,
+    logger,
+):
+    resp = run_test(
+        k8s_flow_configmap,
+        endpoint='/env',
+        port_expose=9090,
+    )
+
+    docs = resp[0].docs
+    assert len(docs) == 10
+    for doc in docs:
+        assert doc.tags.get('jina_log_level') == 'DEBUG'
+        assert doc.tags.get('k1') == 'v1'
+        assert doc.tags.get('k2') == 'v2'
+        assert doc.tags.get('env') == {'k1': 'v1', 'k2': 'v2'}
+
+
 def test_rolling_update_simple(
     k8s_cluster,
     k8s_flow_with_reload_executor,
-=======
-@pytest.mark.timeout(3600)
-def test_flow_with_configmap(
-    k8s_cluster,
-    k8s_flow_configmap,
->>>>>>> 411482ca
-    load_images_in_kind,
-    set_test_pip_version,
-    logger,
-):
-<<<<<<< HEAD
+    load_images_in_kind,
+    set_test_pip_version,
+    logger,
+):
     with k8s_flow_with_reload_executor as flow:
         resp_v1 = flow.post(
             '/exec',
@@ -245,19 +260,4 @@
 
     assert len(resp_v2[0].docs) > 0
     for doc in resp_v2[0].docs:
-        assert doc.tags['argument'] == 'value2'
-=======
-    resp = run_test(
-        k8s_flow_configmap,
-        endpoint='/env',
-        port_expose=9090,
-    )
-
-    docs = resp[0].docs
-    assert len(docs) == 10
-    for doc in docs:
-        assert doc.tags.get('jina_log_level') == 'DEBUG'
-        assert doc.tags.get('k1') == 'v1'
-        assert doc.tags.get('k2') == 'v2'
-        assert doc.tags.get('env') == {'k1': 'v1', 'k2': 'v2'}
->>>>>>> 411482ca
+        assert doc.tags['argument'] == 'value2'