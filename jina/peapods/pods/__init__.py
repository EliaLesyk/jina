--- conflicted
+++ resolved
@@ -342,12 +342,7 @@
 
     class _ReplicaSet:
         def __init__(self, pod_args: Namespace, args: List[Namespace]):
-<<<<<<< HEAD
-            self._exit_fifo = ExitFIFO()
             self.pod_args = copy.copy(pod_args)
-=======
-            self.pod_args = pod_args
->>>>>>> 5b8b00ec
             self.args = args
             self._peas = []
 
@@ -377,15 +372,9 @@
         async def rolling_update(
             self, dump_path: Optional[str] = None, *, uses_with: Optional[Dict] = None
         ):
-<<<<<<< HEAD
             # TODO make rolling_update robust, in what state this ReplicaSet ends when this fails?
-            new_exit_fifo = ExitFIFO()
-            for i in range(len(self.peas)):
-                old_pea = self.peas[i]
-=======
             for i in range(len(self._peas)):
                 old_pea = self._peas[i]
->>>>>>> 5b8b00ec
                 old_pea.close()
                 _args = self.args[i]
                 _args.noblock_on_start = True
@@ -397,27 +386,21 @@
                 new_pea.__enter__()
                 await new_pea.async_wait_start_success()
                 new_pea.activate_runtime()
-<<<<<<< HEAD
                 self.args[i] = _args
-                self.peas[i] = new_pea
-            self._exit_fifo = new_exit_fifo
-=======
                 self._peas[i] = new_pea
->>>>>>> 5b8b00ec
 
         async def _scale_up(self, replicas: int):
+            assert replicas > len(self._peas)
             new_peas = []
             new_args_list = []
-            for i in range(len(self.peas), replicas):
+            for i in range(len(self._peas), replicas):
                 new_args = copy.copy(self.args[0])
                 new_args.noblock_on_start = True
                 new_args.name = new_args.name[:-1] + f'{i}'
                 new_args.port_ctrl = helper.random_port()
                 new_args.replica_id = i
                 # no exception should happen at create and enter time
-                new_pea = BasePea(new_args)
-                self._exit_fifo.enter_context(new_pea)
-                new_peas.append(new_pea)
+                new_peas.append(BasePea(new_args).start())
                 new_args_list.append(new_args)
             exception = None
             for new_pea, new_args in zip(new_peas, new_args_list):
@@ -444,10 +427,19 @@
                 for new_pea, new_args in zip(new_peas, new_args_list):
                     new_pea.activate_runtime()
                     self.args.append(new_args)
-                    self.peas.append(new_pea)
+                    self._peas.append(new_pea)
 
         async def _scale_down(self, replicas: int):
-            pass
+            assert replicas < len(self._peas)
+            for i in reversed(range(replicas, len(self._peas))):
+                # Close returns exception, but in theory `termination` should handle close properly
+                try:
+                    self._peas[i].close()
+                finally:
+                    # If there is an exception at close time. Most likely the pea's terminated abruptly and therefore these
+                    # peas are useless
+                    del self._peas[i]
+                    del self.args[i]
 
         async def scale(self, replicas: int):
             """
@@ -458,9 +450,9 @@
                 .. note: Scale is either successful or not. If one replica fails to start, the ReplicaSet remains in the same state
             """
             # TODO make scale robust, in what state this ReplicaSet ends when this fails?
-            if replicas > len(self.peas):
+            if replicas > len(self._peas):
                 await self._scale_up(replicas)
-            elif replicas < len(self.peas):
+            elif replicas < len(self._peas):
                 await self._scale_down(
                     replicas
                 )  # scale down has some challenges with the exit fifo
