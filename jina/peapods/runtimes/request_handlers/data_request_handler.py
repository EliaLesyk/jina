import re
from typing import Dict, List, Optional, TYPE_CHECKING

from .... import __default_endpoint__
from ....excepts import (
    ExecutorFailToLoad,
    BadConfigSource,
)
from ....executors import BaseExecutor
from ....types.arrays.abstract import AbstractDocumentArray
from ....types.arrays.document import DocumentArray
from ....types.message import Message, Request

if TYPE_CHECKING:
    import argparse
    from ....logging.logger import JinaLogger


def _get_docs_matrix_from_message(
    msg: 'Message',
    partial_request: Optional[List[Request]],
    field: str,
) -> List['DocumentArray']:
    if partial_request is not None:
        result = [getattr(r, field) for r in reversed(partial_request)]
    else:
        result = [getattr(msg.request, field)]

    # to unify all length=0 DocumentArray (or any other results) will simply considered as None
    # otherwise, the executor has to handle [None, None, None] or [DocArray(0), DocArray(0), DocArray(0)]
    len_r = sum(len(r) for r in result)
    if len_r:
        return result


def _get_docs_from_msg(
    msg: 'Message',
    partial_request: Optional[List[Request]],
    field: str,
) -> 'DocumentArray':
    if partial_request is not None:
        result = DocumentArray(
            [d for r in reversed(partial_request) for d in getattr(r, field)]
        )
    else:
        result = getattr(msg.request, field)

    return result


class DataRequestHandler:
    """Object to encapsulate the code related to handle the data requests passing to executor and its returned values"""

    def __init__(self, args: 'argparse.Namespace', logger: 'JinaLogger', **kwargs):
        """Initialize private parameters and execute private loading functions.

        :param args: args from CLI
        :param logger: the logger provided by the user
        :param kwargs: extra keyword arguments
        """
        self.args = args
        self.args.pea_id = self.args.shard_id
        self.args.parallel = self.args.shards
        self.logger = logger
        self._is_closed = False
        logger.debug(f' Loading Executor')
        self._load_executor(logger)
        logger.debug(f' Successfully loaded Executor')

    def _load_executor(self, logger):
        """Load the executor to this runtime, specified by ``uses`` CLI argument.

        :param logger: the logger provided by the user
        """
        try:
            self._executor = BaseExecutor.load_config(
                self.args.uses,
                override_with=self.args.uses_with,
                override_metas=self.args.uses_metas,
                override_requests=self.args.uses_requests,
                runtime_args=vars(self.args),
<<<<<<< HEAD
                logger=logger,
=======
                extra_search_paths=self.args.extra_search_paths,
>>>>>>> 136ddecd
            )
        except BadConfigSource as ex:
            self.logger.error(
                f'fail to load config from {self.args.uses}, if you are using docker image for --uses, '
                f'please use "docker://YOUR_IMAGE_NAME"'
            )
            raise ExecutorFailToLoad from ex
        except FileNotFoundError as ex:
            self.logger.error(f'fail to load file dependency')
            raise ExecutorFailToLoad from ex
        except Exception as ex:
            self.logger.critical(f'can not load the executor from {self.args.uses}')
            raise ExecutorFailToLoad from ex

    @staticmethod
    def _parse_params(parameters: Dict, executor_name: str):
        parsed_params = parameters
        specific_parameters = parameters.get(executor_name, None)
        if specific_parameters:
            parsed_params.update(**specific_parameters)
        return parsed_params

    def handle(
        self,
        msg: 'Message',
        partial_requests: Optional[List[Request]],
        peapod_name: str,
    ):
        """Initialize private parameters and execute private loading functions.

        :param msg: The message to handle containing a DataRequest
        :param partial_requests: All the partial requests, to be considered when more than one expected part
        :param peapod_name: the name of the peapod owning this handler
        """
        # skip executor if target_peapod mismatch
        if not re.match(msg.envelope.header.target_peapod, peapod_name):
            self.logger.debug(
                f'skip executor: mismatch target, target: {msg.envelope.header.target_peapod}, name: {peapod_name}'
            )
            return

        # skip executor if endpoints mismatch
        if (
            msg.envelope.header.exec_endpoint not in self._executor.requests
            and __default_endpoint__ not in self._executor.requests
        ):
            self.logger.debug(
                f'skip executor: mismatch request, exec_endpoint: {msg.envelope.header.exec_endpoint}, requests: {self._executor.requests}'
            )
            if partial_requests:
                DataRequestHandler.replace_docs(
                    msg,
                    docs=_get_docs_from_msg(
                        msg,
                        partial_request=partial_requests,
                        field='docs',
                    ),
                )
            return

        params = self._parse_params(
            msg.request.parameters.dict(), self._executor.metas.name
        )
        docs = _get_docs_from_msg(
            msg,
            partial_request=partial_requests,
            field='docs',
        )
        # executor logic
        r_docs = self._executor(
            req_endpoint=msg.envelope.header.exec_endpoint,
            docs=docs,
            parameters=params,
            docs_matrix=_get_docs_matrix_from_message(
                msg,
                partial_request=partial_requests,
                field='docs',
            ),
            groundtruths=_get_docs_from_msg(
                msg,
                partial_request=partial_requests,
                field='groundtruths',
            ),
            groundtruths_matrix=_get_docs_matrix_from_message(
                msg,
                partial_request=partial_requests,
                field='groundtruths',
            ),
        )

        # assigning result back to request
        # 1. Return none: do nothing
        # 2. Return nonempty and non-DocumentArray: raise error
        # 3. Return DocArray, but the memory pointer says it is the same as self.docs: do nothing
        # 4. Return DocArray and its not a shallow copy of self.docs: assign self.request.docs
        if r_docs is not None:
            if isinstance(r_docs, AbstractDocumentArray):
                if r_docs != msg.request.docs:
                    # this means the returned DocArray is a completely new one
                    DataRequestHandler.replace_docs(msg, r_docs)
            elif isinstance(r_docs, dict):
                msg.request.parameters.update(r_docs)
            else:
                raise TypeError(
                    f'return type must be {DocumentArray!r}, `None` or Dict, but getting {r_docs!r}'
                )
        elif partial_requests:
            DataRequestHandler.replace_docs(msg, docs)

    @staticmethod
    def replace_docs(msg, docs):
        """Replaces the docs in a message with new Documents.

        :param msg: The message object
        :param docs: the new docs to be used
        """
        msg.request.docs.clear()
        msg.request.docs.extend(docs)

    def close(self):
        """ Close the data request handler, by closing the executor """
        if not self._is_closed:
            self._executor.close()
            self._is_closed = True<|MERGE_RESOLUTION|>--- conflicted
+++ resolved
@@ -79,11 +79,8 @@
                 override_metas=self.args.uses_metas,
                 override_requests=self.args.uses_requests,
                 runtime_args=vars(self.args),
-<<<<<<< HEAD
+                extra_search_paths=self.args.extra_search_paths,
                 logger=logger,
-=======
-                extra_search_paths=self.args.extra_search_paths,
->>>>>>> 136ddecd
             )
         except BadConfigSource as ex:
             self.logger.error(
