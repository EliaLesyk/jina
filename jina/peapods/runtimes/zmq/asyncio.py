import argparse
import asyncio
import signal
from abc import ABC, abstractmethod
from typing import Union, Optional, TYPE_CHECKING

from ..base import BaseRuntime
from .... import __windows__
<<<<<<< HEAD
from ..base import BaseRuntime
=======
>>>>>>> 86a6b987

if TYPE_CHECKING:
    import multiprocessing
    import threading


<<<<<<< HEAD
class AsyncZMQRuntime(BaseRuntime):
=======
class AsyncNewLoopRuntime(BaseRuntime, ABC):
>>>>>>> 86a6b987
    """
    The async runtime to start a new event loop.
    """

    def __init__(
        self,
        args: 'argparse.Namespace',
        cancel_event: Optional[
            Union['asyncio.Event', 'multiprocessing.Event', 'threading.Event']
        ] = None,
        **kwargs,
    ):
        super().__init__(args, **kwargs)
        self._loop = asyncio.new_event_loop()
        asyncio.set_event_loop(self._loop)
        self.is_cancel = cancel_event or asyncio.Event()

        if not __windows__:
            # TODO: windows event loops don't support signal handlers
            try:
                for signame in {'SIGINT', 'SIGTERM'}:
                    self._loop.add_signal_handler(
                        getattr(signal, signame),
                        lambda *args, **kwargs: self.is_cancel.set(),
                    )
            except (ValueError, RuntimeError) as exc:
                self.logger.warning(
                    f' The runtime {self.__class__.__name__} will not be able to handle termination signals. '
                    f' {repr(exc)}'
                )
<<<<<<< HEAD
                raise Exception(
                    f' The runtime {self.__class__.__name__} will not be able to handle termination signals. '
                    f' {repr(exc)}'
                )
=======
>>>>>>> 86a6b987
        else:
            import win32api

            win32api.SetConsoleCtrlHandler(
                lambda *args, **kwargs: self.is_cancel.set(), True
            )

        self._loop.run_until_complete(self.async_setup())

    def run_forever(self):
        """
        Running method to block the main thread.

        Run the event loop until a Future is done.
        """
        self._loop.run_until_complete(self._loop_body())

    def teardown(self):
        """Call async_teardown() and stop and close the event loop."""
        self._loop.run_until_complete(self.async_teardown())
        self._loop.stop()
        self._loop.close()
        super().teardown()

    async def _wait_for_cancel(self):
        """Do NOT override this method when inheriting from :class:`GatewayPea`"""
        # handle terminate signals
        while not self.is_cancel.is_set():
            await asyncio.sleep(0.1)

        await self.async_cancel()

    async def _loop_body(self):
        """Do NOT override this method when inheriting from :class:`GatewayPea`"""
        try:
            await asyncio.gather(self.async_run_forever(), self._wait_for_cancel())
        except asyncio.CancelledError:
            self.logger.warning('received terminate ctrl message from main process')

    async def async_setup(self):
        """The async method to setup."""
        pass

    async def async_teardown(self):
        """The async method to clean up resources during teardown. This method should free all resources allocated during async_setup"""
        pass

    @abstractmethod
    async def async_cancel(self):
        """An async method to cancel async_run_forever."""
        ...

    @abstractmethod
    async def async_run_forever(self):
        """The async method to run until it is stopped."""
        ...

    # Static methods used by the Pea to communicate with the `Runtime` in the separate process

    @staticmethod
    def cancel(process: Union['multiprocessing.Process', 'threading.Thread'], **kwargs):
        """
        Signal the runtime to terminate
<<<<<<< HEAD

        :param process: The process to terminate
=======
        :param cancel_event: the cancel event to set
>>>>>>> 86a6b987
        :param kwargs: extra keyword arguments
        """
        if hasattr(process, 'terminate'):
            process.terminate()
        else:
            # This is to handle threads
            process._stop()

    @staticmethod
    def activate(**kwargs):
        """
        Activate the runtime, does not apply to these runtimes

        :param kwargs: extra keyword arguments
        """
        # does not apply to this types of runtimes
        pass

    @staticmethod
    def get_control_address(host: str, port: str, **kwargs):
        """
        Get the control address for a runtime with a given host and port

        :param host: the host where the runtime works
        :param port: the control port where the runtime listens
        :param kwargs: extra keyword arguments
        :return: The corresponding control address
        """
        from ...zmq import Zmqlet

        # TODO: I think the control address with ipc from Gateway is not used anymore
        return Zmqlet.get_ctrl_address(host, port, True)[0]

    @staticmethod
    def wait_for_ready_or_shutdown(
        timeout: Optional[float],
        ready_or_shutdown_event: Union['multiprocessing.Event', 'threading.Event'],
        **kwargs,
    ):
        """
        Check if the runtime has successfully started

        :param timeout: The time to wait before readiness or failure is determined
        :param ready_or_shutdown_event: the multiprocessing event to detect if the process failed or succeeded
        :param kwargs: extra keyword arguments

        :return: True if is ready or it needs to be shutdown
        """
        return ready_or_shutdown_event.wait(timeout)<|MERGE_RESOLUTION|>--- conflicted
+++ resolved
@@ -6,21 +6,13 @@
 
 from ..base import BaseRuntime
 from .... import __windows__
-<<<<<<< HEAD
-from ..base import BaseRuntime
-=======
->>>>>>> 86a6b987
 
 if TYPE_CHECKING:
     import multiprocessing
     import threading
 
 
-<<<<<<< HEAD
-class AsyncZMQRuntime(BaseRuntime):
-=======
 class AsyncNewLoopRuntime(BaseRuntime, ABC):
->>>>>>> 86a6b987
     """
     The async runtime to start a new event loop.
     """
@@ -51,13 +43,6 @@
                     f' The runtime {self.__class__.__name__} will not be able to handle termination signals. '
                     f' {repr(exc)}'
                 )
-<<<<<<< HEAD
-                raise Exception(
-                    f' The runtime {self.__class__.__name__} will not be able to handle termination signals. '
-                    f' {repr(exc)}'
-                )
-=======
->>>>>>> 86a6b987
         else:
             import win32api
 
@@ -121,12 +106,8 @@
     def cancel(process: Union['multiprocessing.Process', 'threading.Thread'], **kwargs):
         """
         Signal the runtime to terminate
-<<<<<<< HEAD
 
         :param process: The process to terminate
-=======
-        :param cancel_event: the cancel event to set
->>>>>>> 86a6b987
         :param kwargs: extra keyword arguments
         """
         if hasattr(process, 'terminate'):
