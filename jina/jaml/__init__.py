<<<<<<< HEAD
=======
import copy
>>>>>>> 136ddecd
import os
import re
import tempfile
import warnings
from types import SimpleNamespace
from typing import Dict, Any, Union, TextIO, Optional, List, Tuple, TYPE_CHECKING

import yaml
from yaml.constructor import FullConstructor

from .helper import JinaResolver, JinaLoader, parse_config_source, load_py_modules

__all__ = ['JAML', 'JAMLCompatible']

from ..excepts import BadConfigSource
from ..helper import expand_env_var

if TYPE_CHECKING:
    from ..logging.logger import JinaLogger

subvar_regex = re.compile(
    r'\${{\s*([\w\[\].]+)\s*}}'
)  #: regex for substituting variables
internal_var_regex = re.compile(r'{.+}|\$[a-zA-Z0-9_]*\b')


class JAML:
    """A Jina YAML parser supports loading and dumping and substituting variables.

    To use it:

    .. highlight:: python
    .. code-block:: python

        from jina.jaml import JAML

        JAML.load(...)
        JAML.dump(...)

        class DummyClass:
            pass

        JAML.register(DummyClass)

    You can use expressions to programmatically set variables in YAML files and access contexts.
    An expression can be any combination of literal values, references to a context, or functions.
    You can combine literals, context references, and functions using operators.

    You need to use specific syntax to tell Jina to evaluate an expression rather than treat it as a string.

    .. highlight:: yaml
    .. code-block:: yaml

        ${{ <expression> }}

    To evaluate (i.e. substitute the value to the real value)
    the expression when loading, use :meth:`load(substitute=True)`.

    To substitute the value based on a dict,

    .. highlight:: python
    .. code-block:: python

        obj = JAML.load(fp, substitute=True,
                            context={'context_var': 3.14,
                                    'context_var2': 'hello-world'})

    .. note::
        :class:`BaseFlow`, :class:`BaseExecutor`, :class:`BaseDriver`
        and all their subclasses have already implemented JAML interfaces,
        to load YAML config into objects, please use :meth:`Flow.load_config`,
        :meth:`BaseExecutor.load_config`, etc.

    """

    @staticmethod
    def load(stream, substitute: bool = False, context: Dict[str, Any] = None):
        """Parse the first YAML document in a stream and produce the corresponding Python object.

        .. note::
            :class:`BaseFlow`, :class:`BaseExecutor`, :class:`BaseDriver`
            and all their subclasses have already implemented JAML interfaces,
            to load YAML config into objects, please use :meth:`Flow.load_config`,
            :meth:`BaseExecutor.load_config`, etc.

        :param substitute: substitute environment, internal reference and context variables.
        :param context: context replacement variables in a dict, the value of the dict is the replacement.
        :param stream: the stream to load
        :return: the Python object

        """
        r = yaml.load(stream, Loader=JinaLoader)
        if substitute:
            r = JAML.expand_dict(r, context)
        return r

    @staticmethod
    def escape(value: str, include_unknown_tags: bool = True) -> str:
        """
        Escape the YAML content by replacing all customized tags ``!`` to ``jtype: ``.

        :param value: the original YAML content
        :param include_unknown_tags: if to include unknown tags during escaping
        :return: escaped YAML
        """
        if include_unknown_tags:
            r = r'!(\w+)\b'
        else:
            r = '|'.join(JAML.registered_tags())
            r = rf'!({r})\b'
        return re.sub(r, r'jtype: \1', value)

    @staticmethod
    def unescape(
        value: str,
        include_unknown_tags: bool = True,
        jtype_whitelist: Tuple[str, ...] = None,
    ) -> str:
        """
        Unescape the YAML content by replacing all ``jtype: `` to tags.

        :param value: the escaped YAML content
        :param include_unknown_tags: if to include unknown tags during unescaping
        :param jtype_whitelist: the list of jtype to be unescaped
        :return: unescaped YAML
        """
        if include_unknown_tags:
            r = r'jtype: (\w+)\b'
        elif jtype_whitelist:
            r = '|'.join(jtype_whitelist)
            r = rf'jtype: ({r})\b'
        else:
            r = '|'.join(JAML.registered_tags())
            r = rf'jtype: ({r})\b'
        return re.sub(r, r'!\1', value)

    @staticmethod
    def registered_tags() -> List[str]:
        """
        Return a list of :class:`JAMLCompatible` classes that have been registered.

        :return: tags
        """
        return list(
            v[1:]
            for v in set(JinaLoader.yaml_constructors.keys())
            if v and v.startswith('!')
        )

    @staticmethod
    def registered_classes() -> Dict:
        """
        Return a dict of tags and :class:`JAMLCompatible` classes that have been registered.

        :return: tags and classes
        """
        return {
            k[1:]: v
            for k, v in JinaLoader.yaml_constructors.items()
            if k and k.startswith('!')
        }

    @staticmethod
    def cls_from_tag(tag: str) -> Optional['JAMLCompatible']:
        """Fetch class from yaml tag

        :param tag: yaml tag
        :return: class object from tag
        """
        if not tag.startswith('!'):
            tag = '!' + tag
        bound = JinaLoader.yaml_constructors.get(tag, None)
        return bound.__self__ if bound else None

    @staticmethod
    def load_no_tags(stream, **kwargs):
        """
        Load yaml object but ignore all customized tags, e.g. !Executor, !Driver, !Flow.

        :param stream: the output stream
        :param kwargs: other kwargs
        :return: the Python object
        """
        safe_yml = JAML.escape('\n'.join(v for v in stream))
        return JAML.load(safe_yml, **kwargs)

    @staticmethod
    def expand_dict(
        d: Dict,
        context: Optional[Union[Dict, SimpleNamespace]] = None,
        resolve_cycle_ref=True,
        resolve_passes: int = 3,
    ) -> Dict[str, Any]:
        """
        Expand variables from YAML file.

        :param d: yaml file loaded as python dict
        :param context: context replacement variables in a dict, the value of the dict is the replacement.
        :param resolve_cycle_ref: resolve internal reference if True.
        :param resolve_passes: number of rounds to resolve internal reference.
        :return: expanded dict.
        """
        from ..helper import parse_arg

        expand_map = SimpleNamespace()
        env_map = SimpleNamespace()

        def _scan(sub_d, p):
            if isinstance(sub_d, dict):
                for k, v in sub_d.items():
                    if isinstance(v, dict):
                        p.__dict__[k] = SimpleNamespace()
                        _scan(v, p.__dict__[k])
                    elif isinstance(v, list):
                        p.__dict__[k] = list()
                        _scan(v, p.__dict__[k])
                    else:
                        p.__dict__[k] = v
            elif isinstance(sub_d, list):
                for idx, v in enumerate(sub_d):
                    if isinstance(v, dict):
                        p.append(SimpleNamespace())
                        _scan(v, p[idx])
                    elif isinstance(v, list):
                        p.append(list())
                        _scan(v, p[idx])
                    else:
                        p.append(v)

        def _replace(sub_d, p, resolve_ref=False):
            if isinstance(sub_d, dict):
                for k, v in sub_d.items():
                    if isinstance(v, (dict, list)):
                        _replace(v, p.__dict__[k], resolve_ref)
                    else:
                        if isinstance(v, str):
                            if resolve_ref and internal_var_regex.findall(v):
                                sub_d[k] = _resolve(v, p)
                            else:
                                sub_d[k] = _sub(v)
            elif isinstance(sub_d, list):
                for idx, v in enumerate(sub_d):
                    if isinstance(v, (dict, list)):
                        _replace(v, p[idx], resolve_ref)
                    else:
                        if isinstance(v, str):
                            if resolve_ref and internal_var_regex.findall(v):
                                sub_d[idx] = _resolve(v, p)
                            else:
                                sub_d[idx] = _sub(v)

        def _sub(v):
            org_v = v
            v = expand_env_var(v)
            if not (isinstance(v, str) and subvar_regex.findall(v)):
                return v

            # 0. replace ${{var}} to {var} to use .format
            v = re.sub(subvar_regex, '{\\1}', v)

            # 1. substitute the envs (new syntax: ${{ENV.VAR_NAME}})
            try:
                v = v.format(ENV=env_map)
            except KeyError:
                pass

            # 2. substitute the envs (old syntax: $VAR_NAME)
            if os.environ:
                try:
                    v = v.format_map(dict(os.environ))
                except KeyError:
                    pass

            # 3. substitute the context dict
            if context:
                try:
                    if isinstance(context, dict):
                        v = v.format_map(context)
                    elif isinstance(context, SimpleNamespace):
                        v = v.format(root=context, this=context)
                except (KeyError, AttributeError):
                    pass

            # 4. make string to float/int/list/bool with best effort
            v = parse_arg(v)

            if isinstance(v, str) and internal_var_regex.findall(v):
                # replacement failed, revert back to before
                v = org_v

            return v

        def _resolve(v, p):
            # resolve internal reference
            org_v = v
            v = re.sub(subvar_regex, '{\\1}', v)
            try:
                # "root" context is now the global namespace
                # "this" context is now the current node namespace
                v = v.format(root=expand_map, this=p, ENV=env_map)
            except AttributeError as ex:
                raise AttributeError(
                    'variable replacement is failed, please check your YAML file.'
                ) from ex
            except KeyError:
                pass

            v = parse_arg(v)

            if isinstance(v, str) and internal_var_regex.findall(v):
                # replacement failed, revert back to before
                v = org_v

            return v

        _scan(d, expand_map)
        _scan(dict(os.environ), env_map)
        # first do var replacement
        _replace(d, expand_map)

        # do three rounds of scan-replace to resolve internal references
        for _ in range(resolve_passes):
            # rebuild expand_map
            expand_map = SimpleNamespace()
            _scan(d, expand_map)

            # resolve internal reference
            if resolve_cycle_ref:
                _replace(d, expand_map, resolve_ref=True)

        return d

    @staticmethod
    def dump(data, stream=None, **kwargs):
        """
        Serialize a Python object into a YAML stream.

        If stream is None, return the produced string instead.

        :param data: the data to serialize
        :param stream: the output stream
        :param kwargs: other kwargs
        :return: the yaml output
        """
        return yaml.dump(
            data, stream=stream, default_flow_style=False, sort_keys=False, **kwargs
        )

    @staticmethod
    def register(cls):
        """
        Register a class for dumping loading.

            - if it has attribute yaml_tag use that to register, else use class name
            - if it has methods to_yaml/from_yaml use those to dump/load else dump attributes
              as mapping

        :param cls: the class to register
        :return: the registered class
        """
        tag = getattr(cls, 'yaml_tag', '!' + cls.__name__)

        try:
            yaml.add_representer(cls, cls._to_yaml)
        except AttributeError:

            def t_y(representer, data):
                """
                Wrapper function for the representer.

                :param representer: yaml representer
                :param data: state of the representer
                :return: node
                """
                return representer.represent_yaml_object(
                    tag, data, cls, flow_style=representer.default_flow_style
                )

            yaml.add_representer(cls, t_y)
        try:
            yaml.add_constructor(tag, cls._from_yaml, JinaLoader)
        except AttributeError:

            def f_y(constructor, node):
                """
                Wrapper function for the constructor.

                :param constructor: yaml constructor
                :param node: to be added
                :return: generator
                """
                return constructor.construct_yaml_object(node, cls)

            yaml.add_constructor(tag, f_y, JinaLoader)
        return cls


class JAMLCompatibleType(type):
    """
    Metaclass for :class:`JAMLCompatible`.

    It enables any class inherit from :class:`JAMLCompatible` to auto-register itself at :class:`JAML`
    """

    def __new__(cls, *args, **kwargs):
        _cls = super().__new__(cls, *args, **kwargs)
        JAML.register(_cls)
        return _cls


class JAMLCompatible(metaclass=JAMLCompatibleType):
    """:class:`JAMLCompatible` is a mixin class designed to be used with multiple inheritance.

    It will add :meth:`to_yaml` and :meth:`from_yaml` to the target class,
    making that class JAML-friendly.

    .. warning::
        For the sake of cooperative multiple inheritance, do NOT implement :meth:`__init__` for this class
    """

    _version = ''  #: YAML version number, this will be later overridden if YAML config says the other way

    @classmethod
    def _to_yaml(cls, representer, data):
        """
        A low-level interface required by :mod:`pyyaml` write interface.

        .. warning::
            This function should not be used directly, please use :meth:`save_config`.

        :param representer: the class that will serialize
        :param data: the data to serialize
        :return: the node's representation
        """
        from .parsers import get_parser

        tmp = get_parser(cls, version=data._version).dump(data)
        return representer.represent_mapping('!' + cls.__name__, tmp)

    @classmethod
    def _from_yaml(cls, constructor: FullConstructor, node):
        """A low-level interface required by :mod:`pyyaml` load interface.

        .. warning::
            This function should not be used directly, please use :meth:`load_config`.

        :param constructor: the class that will construct
        :param node: the node to traverse
        :return: the parser associated with the class
        """
        data = constructor.construct_mapping(node, deep=True)
        from .parsers import get_parser

        return get_parser(cls, version=data.get('version', None)).parse(cls, data)

    def save_config(self, filename: Optional[str] = None):
        """
        Save the object's config into a YAML file.

        :param filename: file path of the yaml file, if not given then :attr:`config_abspath` is used
        """
        f = filename or getattr(self, 'config_abspath', None)
        if not f:
            f = tempfile.NamedTemporaryFile(
                'w',
                delete=False,
            ).name
            warnings.warn(
                f'no "filename" is given, {self!r}\'s config will be saved to: {f}'
            )
        with open(f, 'w', encoding='utf8') as fp:
            JAML.dump(self, fp)

    @classmethod
    def load_config(
        cls,
        source: Union[str, TextIO, Dict],
        *,
        allow_py_modules: bool = True,
        substitute: bool = True,
        context: Optional[Dict[str, Any]] = None,
        override_with: Optional[Dict] = None,
        override_metas: Optional[Dict] = None,
        override_requests: Optional[Dict] = None,
<<<<<<< HEAD
        logger: Optional['JinaLogger'] = None,
=======
        extra_search_paths: Optional[List[str]] = None,
>>>>>>> 136ddecd
        **kwargs,
    ) -> 'JAMLCompatible':
        """A high-level interface for loading configuration with features
        of loading extra py_modules, substitute env & context variables. Any class that
        implements :class:`JAMLCompatible` mixin can enjoy this feature, e.g. :class:`BaseFlow`,
        :class:`BaseExecutor`, :class:`BaseDriver` and all their subclasses.

        Support substitutions in YAML:
            - Environment variables: `${{ENV.VAR}}` (recommended), ``${{VAR}}``, ``$VAR``.
            - Context dict (``context``): ``${{VAR}}``(recommended), ``$VAR``.
            - Internal reference via ``this`` and ``root``: ``${{this.same_level_key}}``, ``${{root.root_level_key}}``

        Substitutions are carried in the order and multiple passes to resolve variables with best effort.

        .. highlight:: yaml
        .. code-block:: yaml

            !BaseEncoder
            metas:
                name: ${{VAR_A}}  # env or context variables
                workspace: my-${{this.name}}  # internal reference

        .. highlight:: python
        .. code-block:: python

            # load Executor from yaml file
            BaseExecutor.load_config('a.yml')

            # load Executor from yaml file and substitute environment variables
            os.environ['VAR_A'] = 'hello-world'
            b = BaseExecutor.load_config('a.yml')
            assert b.name == hello-world

            # load Executor from yaml file and substitute variables from a dict
            b = BaseExecutor.load_config('a.yml', context={'VAR_A': 'hello-world'})
            assert b.name == hello-world

            # disable substitute
            b = BaseExecutor.load_config('a.yml', substitute=False)


        .. # noqa: DAR401
        :param source: the multi-kind source of the configs.
        :param allow_py_modules: allow importing plugins specified by ``py_modules`` in YAML at any levels
        :param substitute: substitute environment, internal reference and context variables.
        :param context: context replacement variables in a dict, the value of the dict is the replacement.
        :param override_with: dictionary of parameters to overwrite from the default config's with field
        :param override_metas: dictionary of parameters to overwrite from the default config's metas field
        :param override_requests: dictionary of parameters to overwrite from the default config's requests field
<<<<<<< HEAD
        :param logger: the logger provided by the user
=======
        :param extra_search_paths: extra paths used when looking for executor yaml files
>>>>>>> 136ddecd
        :param kwargs: kwargs for parse_config_source
        :return: :class:`JAMLCompatible` object
        """
        if isinstance(source, str) and os.path.exists(source):
            extra_search_paths = (extra_search_paths or []) + [os.path.dirname(source)]

        stream, s_path = parse_config_source(
            source, extra_search_paths=extra_search_paths, **kwargs
        )
        with stream as fp:
            # first load yml with no tag
            if logger:
                logger.debug('Loading JAML with no tags')
            no_tag_yml = JAML.load_no_tags(fp)
            if logger:
                logger.debug('no_tag_yml loaded')
            if no_tag_yml:
                no_tag_yml.update(**kwargs)

                # if there is `override_with` u should make sure that `uses_with` does not remain in the yaml
                def _delitem(
                    obj,
                    key,
                ):
                    value = obj.get(key, None)
                    if value:
                        del obj[key]
                        return
                    for k, v in obj.items():
                        if isinstance(v, dict):
                            _delitem(v, key)

                if override_with is not None:
                    _delitem(no_tag_yml, key='uses_with')
                if override_metas is not None:
                    _delitem(no_tag_yml, key='uses_metas')
                if override_requests is not None:
                    _delitem(no_tag_yml, key='uses_requests')
                cls._override_yml_params(no_tag_yml, 'with', override_with)
                cls._override_yml_params(no_tag_yml, 'metas', override_metas)
                cls._override_yml_params(no_tag_yml, 'requests', override_requests)
                if logger:
                    logger.debug('JAML properly overriden')
            else:
                raise BadConfigSource(
                    f'can not construct {cls} from an empty {source}. nothing to read from there'
                )
            if substitute:
                # expand variables
                if logger:
                    logger.debug('expanding no_tag_yml')
                no_tag_yml = JAML.expand_dict(no_tag_yml, context)
<<<<<<< HEAD
                if logger:
                    logger.debug('expanded no_tag_yml')
            if allow_py_modules:
                if logger:
                    logger.debug('loading py_modules')
=======

            if allow_py_modules:
                _extra_search_paths = extra_search_paths or []
>>>>>>> 136ddecd
                load_py_modules(
                    no_tag_yml,
                    extra_search_paths=(_extra_search_paths + [os.path.dirname(s_path)])
                    if s_path
                    else None,
                )
                if logger:
                    logger.debug('loaded py_modules')

            from ..flow.base import Flow

            if issubclass(cls, Flow):
                no_tag_yml_copy = copy.copy(no_tag_yml)
                # only needed for Flow
                if no_tag_yml_copy.get('with') is None:
                    no_tag_yml_copy['with'] = {}
                no_tag_yml_copy['with']['extra_search_paths'] = (
                    no_tag_yml_copy['with'].get('extra_search_paths') or []
                ) + (extra_search_paths or [])

                if cls.is_valid_jaml(no_tag_yml_copy):
                    no_tag_yml = no_tag_yml_copy

                tag_yml = JAML.unescape(
                    JAML.dump(no_tag_yml),
                    include_unknown_tags=False,
                    jtype_whitelist=('Flow',),
                )
            else:
                # revert yaml's tag and load again, this time with substitution
                if logger:
                    logger.debug(' JAML.unescaped calling')
                tag_yml = JAML.unescape(JAML.dump(no_tag_yml))
                if logger:
                    logger.debug(' JAML.unescaped done')
            # load into object, no more substitute
            if logger:
                logger.debug(f' JAML.load no substitute {tag_yml}')
            return JAML.load(tag_yml, substitute=False)

    @classmethod
    def _override_yml_params(cls, raw_yaml, field_name, override_field):
        if override_field is not None:
            field_params = raw_yaml.get(field_name, None)
            if field_params:
                field_params.update(**override_field)
                raw_yaml.update(field_params)
            else:
                raw_yaml[field_name] = override_field

    @staticmethod
    def is_valid_jaml(obj: Dict) -> bool:
        """
        Verifies the yaml syntax of a given object by first serializing it and attempting to deserialize and catch
        parser errors
        :param obj: yaml object
        :return: whether the syntax is valid or not

        """
        serialized_yaml = JAML.unescape(
            JAML.dump(obj),
            include_unknown_tags=False,
        )

        try:
            yaml.safe_load(serialized_yaml)
        # we only need to validate syntax, e.g, need to detect parser errors
        except yaml.parser.ParserError:
            return False
        except yaml.error.YAMLError:
            return True
        return True<|MERGE_RESOLUTION|>--- conflicted
+++ resolved
@@ -1,7 +1,4 @@
-<<<<<<< HEAD
-=======
 import copy
->>>>>>> 136ddecd
 import os
 import re
 import tempfile
@@ -486,11 +483,8 @@
         override_with: Optional[Dict] = None,
         override_metas: Optional[Dict] = None,
         override_requests: Optional[Dict] = None,
-<<<<<<< HEAD
+        extra_search_paths: Optional[List[str]] = None,
         logger: Optional['JinaLogger'] = None,
-=======
-        extra_search_paths: Optional[List[str]] = None,
->>>>>>> 136ddecd
         **kwargs,
     ) -> 'JAMLCompatible':
         """A high-level interface for loading configuration with features
@@ -540,11 +534,8 @@
         :param override_with: dictionary of parameters to overwrite from the default config's with field
         :param override_metas: dictionary of parameters to overwrite from the default config's metas field
         :param override_requests: dictionary of parameters to overwrite from the default config's requests field
-<<<<<<< HEAD
+        :param extra_search_paths: extra paths used when looking for executor yaml files
         :param logger: the logger provided by the user
-=======
-        :param extra_search_paths: extra paths used when looking for executor yaml files
->>>>>>> 136ddecd
         :param kwargs: kwargs for parse_config_source
         :return: :class:`JAMLCompatible` object
         """
@@ -597,17 +588,12 @@
                 if logger:
                     logger.debug('expanding no_tag_yml')
                 no_tag_yml = JAML.expand_dict(no_tag_yml, context)
-<<<<<<< HEAD
                 if logger:
                     logger.debug('expanded no_tag_yml')
             if allow_py_modules:
                 if logger:
                     logger.debug('loading py_modules')
-=======
-
-            if allow_py_modules:
                 _extra_search_paths = extra_search_paths or []
->>>>>>> 136ddecd
                 load_py_modules(
                     no_tag_yml,
                     extra_search_paths=(_extra_search_paths + [os.path.dirname(s_path)])
